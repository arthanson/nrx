--- conflicted
+++ resolved
@@ -1,9 +1,4 @@
 .python-version
-<<<<<<< HEAD
-.idea/
-grap.png
-.ipynb_checkpoints
-=======
 
 # pipenv
 #   According to pypa/pipenv#598, it is recommended to include Pipfile.lock in version control.
@@ -54,4 +49,5 @@
 *.clab.yml
 *_interface_map.json
 clab-*
->>>>>>> 73875cd6
+.idea/
+.ipynb_checkpoints